--- conflicted
+++ resolved
@@ -368,20 +368,6 @@
         .enumerate()
         .for_each(|(i, column)| match column {
             CommittableColumn::Uint8(column) => {
-<<<<<<< HEAD
-                pack_bit(
-                    column,
-                    &mut packed_scalars,
-                    cumulative_bit_sum_table[i],
-                    offset,
-                    committable_columns[i].column_type().byte_size(),
-                    bit_table_full_sum_in_bytes,
-                    num_matrix_commitment_columns,
-                );
-            }
-            CommittableColumn::TinyInt(column) => {
-=======
->>>>>>> 8e1461fa
                 pack_bit(
                     column,
                     &mut packed_scalars,
@@ -458,14 +444,9 @@
                     num_matrix_commitment_columns,
                 );
             }
-<<<<<<< HEAD
-<<<<<<< HEAD
-            CommittableColumn::RangeCheckWord(column) => {
-=======
             CommittableColumn::Decimal75(_, _, column)
             | CommittableColumn::Scalar(column)
             | CommittableColumn::VarChar(column) => {
->>>>>>> 8e1461fa
                 pack_bit(
                     column,
                     &mut packed_scalars,
@@ -476,8 +457,6 @@
                     num_matrix_commitment_columns,
                 );
             }
-=======
->>>>>>> 973cf0d3 (feat: replace RangeCheckWord with full Uint8 support)
         });
 
     log::log_memory_usage("End");
