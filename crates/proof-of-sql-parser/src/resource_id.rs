--- conflicted
+++ resolved
@@ -148,14 +148,7 @@
         let resource_id =
             ResourceId::from_str("G00d_identifier._can_start_with_underscore").unwrap();
         assert_eq!(resource_id.schema().name(), "g00d_identifier");
-<<<<<<< HEAD
-        assert_eq!(
-            resource_id.object_name().name(),
-            "_can_start_with_underscore"
-        );
-=======
         assert_eq!(resource_id.object_name().name(), "_can_start_with_underscore");
->>>>>>> 44113fd7
     }
 
     #[test]
